"""
Tests for pulp
"""
import os
import tempfile

from pulp.constants import PulpError
from pulp.apis import *
from pulp import LpVariable, LpProblem, lpSum, LpConstraintVar, LpFractionConstraint
from pulp import constants as const
from pulp.tests.bin_packing_problem import create_bin_packing_problem
from pulp.utilities import makeDict
import unittest

# from: http://lpsolve.sourceforge.net/5.5/mps-format.htm
EXAMPLE_MPS_RHS56 = """NAME          TESTPROB
ROWS
 N  COST
 L  LIM1
 G  LIM2
 E  MYEQN
COLUMNS
    XONE      COST                 1   LIM1                 1
    XONE      LIM2                 1
    YTWO      COST                 4   LIM1                 1
    YTWO      MYEQN               -1
    ZTHREE    COST                 9   LIM2                 1
    ZTHREE    MYEQN                1
RHS
    RHS1      LIM1                 5   LIM2                10
    RHS1      MYEQN                7
BOUNDS
 UP BND1      XONE                 4
 LO BND1      YTWO                -1
 UP BND1      YTWO                 1
ENDATA
"""


def dumpTestProblem(prob):
    try:
        prob.writeLP("debug.lp")
        prob.writeMPS("debug.mps")
    except:
        print("(Failed to write the test problem.)")


class BaseSolverTest:
    class PuLPTest(unittest.TestCase):
        solveInst = None

        def setUp(self):
            self.solver = self.solveInst(msg=False)
            if not self.solver.available():
                self.skipTest(f"solver {self.solveInst} not available")

        def tearDown(self):
            for ext in ["mst", "log", "lp", "mps", "sol"]:
                filename = f"{self._testMethodName}.{ext}"
                try:
                    os.remove(filename)
                except:
                    pass
            pass

        def test_pulp_001(self):
            """
            Test that a variable is deleted when it is suptracted to 0
            """
            x = LpVariable("x", 0, 4)
            y = LpVariable("y", -1, 1)
            z = LpVariable("z", 0)
            c1 = x + y <= 5
            c2 = c1 + z - z
            print("\t Testing zero subtraction")
            assert str(c2)  # will raise an exception

        def test_pulp_009(self):
            # infeasible
            prob = LpProblem("test09", const.LpMinimize)
            x = LpVariable("x", 0, 4)
            y = LpVariable("y", -1, 1)
            z = LpVariable("z", 0)
            w = LpVariable("w", 0)
            prob += x + 4 * y + 9 * z, "obj"
            prob += (
                lpSum([v for v in [x] if False]) >= 5,
                "c1",
            )  # this is a 0 >=5 constraint
            prob += x + z >= 10, "c2"
            prob += -y + z == 7, "c3"
            prob += w >= 0, "c4"
            print("\t Testing inconsistent lp solution")
            # this was a problem with use_mps=false
            if self.solver.__class__ in [PULP_CBC_CMD, COIN_CMD]:
                pulpTestCheck(
                    prob,
                    self.solver,
                    [const.LpStatusInfeasible],
                    {x: 4, y: -1, z: 6, w: 0},
                    use_mps=False,
                )
            elif self.solver.__class__ in [CHOCO_CMD, MIPCL_CMD]:
                # this error is not detected with mps and choco, MIPCL_CMD can only use mps files
                pass
            else:
                pulpTestCheck(
                    prob,
                    self.solver,
                    [
                        const.LpStatusInfeasible,
                        const.LpStatusNotSolved,
                        const.LpStatusUndefined,
                    ],
                )

        def test_pulp_010(self):
            # Continuous
            prob = LpProblem("test010", const.LpMinimize)
            x = LpVariable("x", 0, 4)
            y = LpVariable("y", -1, 1)
            z = LpVariable("z", 0)
            w = LpVariable("w", 0)
            prob += x + 4 * y + 9 * z, "obj"
            prob += x + y <= 5, "c1"
            prob += x + z >= 10, "c2"
            prob += -y + z == 7, "c3"
            prob += w >= 0, "c4"
            print("\t Testing continuous LP solution")
            pulpTestCheck(
                prob, self.solver, [const.LpStatusOptimal], {x: 4, y: -1, z: 6, w: 0}
            )

        def test_pulp_011(self):
            # Continuous Maximisation
            prob = LpProblem("test011", const.LpMaximize)
            x = LpVariable("x", 0, 4)
            y = LpVariable("y", -1, 1)
            z = LpVariable("z", 0)
            w = LpVariable("w", 0)
            prob += x + 4 * y + 9 * z, "obj"
            prob += x + y <= 5, "c1"
            prob += x + z >= 10, "c2"
            prob += -y + z == 7, "c3"
            prob += w >= 0, "c4"
            print("\t Testing maximize continuous LP solution")
            pulpTestCheck(
                prob, self.solver, [const.LpStatusOptimal], {x: 4, y: 1, z: 8, w: 0}
            )

        def test_pulp_012(self):
            # Unbounded
            prob = LpProblem("test012", const.LpMaximize)
            x = LpVariable("x", 0, 4)
            y = LpVariable("y", -1, 1)
            z = LpVariable("z", 0)
            w = LpVariable("w", 0)
            prob += x + 4 * y + 9 * z + w, "obj"
            prob += x + y <= 5, "c1"
            prob += x + z >= 10, "c2"
            prob += -y + z == 7, "c3"
            prob += w >= 0, "c4"
            print("\t Testing unbounded continuous LP solution")
            if self.solver.__class__ in [GUROBI, CPLEX_CMD, YAPOSIB, MOSEK]:
                # These solvers report infeasible or unbounded
                pulpTestCheck(
                    prob,
                    self.solver,
                    [const.LpStatusInfeasible, const.LpStatusUnbounded],
                )
            elif self.solver.__class__ in [COINMP_DLL, MIPCL_CMD]:
                # COINMP_DLL is just plain wrong
                # also MIPCL_CMD
                print("\t\t Error in CoinMP and MIPCL_CMD: reports Optimal")
                pulpTestCheck(prob, self.solver, [const.LpStatusOptimal])
            elif self.solver.__class__ is GLPK_CMD:
                # GLPK_CMD Does not report unbounded problems, correctly
                pulpTestCheck(prob, self.solver, [const.LpStatusUndefined])
            elif self.solver.__class__ in [GUROBI_CMD, SCIP_CMD, FSCIP_CMD, SCIP_PY]:
                # GUROBI_CMD has a very simple interface
                pulpTestCheck(prob, self.solver, [const.LpStatusNotSolved])
            elif self.solver.__class__ in [CHOCO_CMD]:
                # choco bounds all variables. Would not return unbounded status
                pass
            else:
                pulpTestCheck(prob, self.solver, [const.LpStatusUnbounded])

        def test_pulp_013(self):
            # Long name
            prob = LpProblem("test013", const.LpMinimize)
            x = LpVariable("x" * 120, 0, 4)
            y = LpVariable("y", -1, 1)
            z = LpVariable("z", 0)
            w = LpVariable("w", 0)
            prob += x + 4 * y + 9 * z, "obj"
            prob += x + y <= 5, "c1"
            prob += x + z >= 10, "c2"
            prob += -y + z == 7, "c3"
            prob += w >= 0, "c4"
            print("\t Testing Long Names")
            if self.solver.__class__ in [
                CPLEX_CMD,
                GLPK_CMD,
                GUROBI_CMD,
                MIPCL_CMD,
                SCIP_CMD,
                FSCIP_CMD,
                SCIP_PY,
                HiGHS,
                HiGHS_CMD,
                XPRESS,
                XPRESS_CMD,
            ]:
                try:
                    pulpTestCheck(
                        prob,
                        self.solver,
                        [const.LpStatusOptimal],
                        {x: 4, y: -1, z: 6, w: 0},
                    )
                except PulpError:
                    # these solvers should raise an error'
                    pass
            else:
                pulpTestCheck(
                    prob,
                    self.solver,
                    [const.LpStatusOptimal],
                    {x: 4, y: -1, z: 6, w: 0},
                )

        def test_pulp_014(self):
            # repeated name
            prob = LpProblem("test014", const.LpMinimize)
            x = LpVariable("x", 0, 4)
            y = LpVariable("x", -1, 1)
            z = LpVariable("z", 0)
            w = LpVariable("w", 0)
            prob += x + 4 * y + 9 * z, "obj"
            prob += x + y <= 5, "c1"
            prob += x + z >= 10, "c2"
            prob += -y + z == 7, "c3"
            prob += w >= 0, "c4"
            print("\t Testing repeated Names")
            if self.solver.__class__ in [
                COIN_CMD,
                COINMP_DLL,
                PULP_CBC_CMD,
                CPLEX_CMD,
                CPLEX_PY,
                GLPK_CMD,
                GUROBI_CMD,
                CHOCO_CMD,
                MIPCL_CMD,
                MOSEK,
                SCIP_CMD,
                FSCIP_CMD,
                SCIP_PY,
                HiGHS,
                HiGHS_CMD,
                XPRESS,
                XPRESS_CMD,
                XPRESS_PY,
            ]:
                try:
                    pulpTestCheck(
                        prob,
                        self.solver,
                        [const.LpStatusOptimal],
                        {x: 4, y: -1, z: 6, w: 0},
                    )
                except PulpError:
                    # these solvers should raise an error
                    pass
            else:
                pulpTestCheck(
                    prob,
                    self.solver,
                    [const.LpStatusOptimal],
                    {x: 4, y: -1, z: 6, w: 0},
                )

        def test_pulp_015(self):
            # zero constraint
            prob = LpProblem("test015", const.LpMinimize)
            x = LpVariable("x", 0, 4)
            y = LpVariable("y", -1, 1)
            z = LpVariable("z", 0)
            w = LpVariable("w", 0)
            prob += x + 4 * y + 9 * z, "obj"
            prob += x + y <= 5, "c1"
            prob += x + z >= 10, "c2"
            prob += -y + z == 7, "c3"
            prob += w >= 0, "c4"
            prob += lpSum([0, 0]) <= 0, "c5"
            print("\t Testing zero constraint")
            pulpTestCheck(
                prob, self.solver, [const.LpStatusOptimal], {x: 4, y: -1, z: 6, w: 0}
            )

        def test_pulp_016(self):
            # zero objective
            prob = LpProblem("test016", const.LpMinimize)
            x = LpVariable("x", 0, 4)
            y = LpVariable("y", -1, 1)
            z = LpVariable("z", 0)
            w = LpVariable("w", 0)
            prob += x + y <= 5, "c1"
            prob += x + z >= 10, "c2"
            prob += -y + z == 7, "c3"
            prob += w >= 0, "c4"
            prob += lpSum([0, 0]) <= 0, "c5"
            print("\t Testing zero objective")
            pulpTestCheck(prob, self.solver, [const.LpStatusOptimal])

        def test_pulp_017(self):
            # variable as objective
            prob = LpProblem("test017", const.LpMinimize)
            x = LpVariable("x", 0, 4)
            y = LpVariable("y", -1, 1)
            z = LpVariable("z", 0)
            w = LpVariable("w", 0)
            prob.setObjective(x)
            prob += x + y <= 5, "c1"
            prob += x + z >= 10, "c2"
            prob += -y + z == 7, "c3"
            prob += w >= 0, "c4"
            prob += lpSum([0, 0]) <= 0, "c5"
            print("\t Testing LpVariable (not LpAffineExpression) objective")
            pulpTestCheck(prob, self.solver, [const.LpStatusOptimal])

        def test_pulp_018(self):
            # Long name in lp
            prob = LpProblem("test018", const.LpMinimize)
            x = LpVariable("x" * 90, 0, 4)
            y = LpVariable("y" * 90, -1, 1)
            z = LpVariable("z" * 90, 0)
            w = LpVariable("w" * 90, 0)
            prob += x + 4 * y + 9 * z, "obj"
            prob += x + y <= 5, "c1"
            prob += x + z >= 10, "c2"
            prob += -y + z == 7, "c3"
            prob += w >= 0, "c4"
            if self.solver.__class__ in [PULP_CBC_CMD, COIN_CMD]:
                print("\t Testing Long lines in LP")
                pulpTestCheck(
                    prob,
                    self.solver,
                    [const.LpStatusOptimal],
                    {x: 4, y: -1, z: 6, w: 0},
                    use_mps=False,
                )

        def test_pulp_019(self):
            # divide
            prob = LpProblem("test019", const.LpMinimize)
            x = LpVariable("x", 0, 4)
            y = LpVariable("y", -1, 1)
            z = LpVariable("z", 0)
            w = LpVariable("w", 0)
            prob += x + 4 * y + 9 * z, "obj"
            prob += (2 * x + 2 * y).__div__(2.0) <= 5, "c1"
            prob += x + z >= 10, "c2"
            prob += -y + z == 7, "c3"
            prob += w >= 0, "c4"
            print("\t Testing LpAffineExpression divide")
            pulpTestCheck(
                prob, self.solver, [const.LpStatusOptimal], {x: 4, y: -1, z: 6, w: 0}
            )

        def test_pulp_020(self):
            # MIP
            prob = LpProblem("test020", const.LpMinimize)
            x = LpVariable("x", 0, 4)
            y = LpVariable("y", -1, 1)
            z = LpVariable("z", 0, None, const.LpInteger)
            prob += x + 4 * y + 9 * z, "obj"
            prob += x + y <= 5, "c1"
            prob += x + z >= 10, "c2"
            prob += -y + z == 7.5, "c3"
            print("\t Testing MIP solution")
            pulpTestCheck(
                prob, self.solver, [const.LpStatusOptimal], {x: 3, y: -0.5, z: 7}
            )

        def test_pulp_021(self):
            # MIP with floats in objective
            prob = LpProblem("test021", const.LpMinimize)
            x = LpVariable("x", 0, 4)
            y = LpVariable("y", -1, 1)
            z = LpVariable("z", 0, None, const.LpInteger)
            prob += 1.1 * x + 4.1 * y + 9.1 * z, "obj"
            prob += x + y <= 5, "c1"
            prob += x + z >= 10, "c2"
            prob += -y + z == 7.5, "c3"
            print("\t Testing MIP solution with floats in objective")
            pulpTestCheck(
                prob,
                self.solver,
                [const.LpStatusOptimal],
                {x: 3, y: -0.5, z: 7},
                objective=64.95,
            )

        def test_pulp_022(self):
            # Initial value
            prob = LpProblem("test022", const.LpMinimize)
            x = LpVariable("x", 0, 4)
            y = LpVariable("y", -1, 1)
            z = LpVariable("z", 0, None, const.LpInteger)
            prob += x + 4 * y + 9 * z, "obj"
            prob += x + y <= 5, "c1"
            prob += x + z >= 10, "c2"
            prob += -y + z == 7.5, "c3"
            x.setInitialValue(3)
            y.setInitialValue(-0.5)
            z.setInitialValue(7)
            if self.solver.name in ["GUROBI", "GUROBI_CMD", "CPLEX_CMD", "CPLEX_PY"]:
                self.solver.optionsDict["warmStart"] = True
            print("\t Testing Initial value in MIP solution")
            pulpTestCheck(
                prob, self.solver, [const.LpStatusOptimal], {x: 3, y: -0.5, z: 7}
            )

        def test_pulp_023(self):
            # Initial value (fixed)
            prob = LpProblem("test023", const.LpMinimize)
            x = LpVariable("x", 0, 4)
            y = LpVariable("y", -1, 1)
            z = LpVariable("z", 0, None, const.LpInteger)
            prob += x + 4 * y + 9 * z, "obj"
            prob += x + y <= 5, "c1"
            prob += x + z >= 10, "c2"
            prob += -y + z == 7.5, "c3"
            solution = {x: 4, y: -0.5, z: 7}
            for v in [x, y, z]:
                v.setInitialValue(solution[v])
                v.fixValue()
            self.solver.optionsDict["warmStart"] = True
            print("\t Testing fixing value in MIP solution")
            pulpTestCheck(prob, self.solver, [const.LpStatusOptimal], solution)

        def test_pulp_030(self):
            # relaxed MIP
            prob = LpProblem("test030", const.LpMinimize)
            x = LpVariable("x", 0, 4)
            y = LpVariable("y", -1, 1)
            z = LpVariable("z", 0, None, const.LpInteger)
            prob += x + 4 * y + 9 * z, "obj"
            prob += x + y <= 5, "c1"
            prob += x + z >= 10, "c2"
            prob += -y + z == 7.5, "c3"
            self.solver.mip = 0
            print("\t Testing MIP relaxation")
            if self.solver.__class__ in [
                GUROBI_CMD,
                CHOCO_CMD,
                MIPCL_CMD,
                SCIP_CMD,
                FSCIP_CMD,
                SCIP_PY,
            ]:
                # these solvers do not let the problem be relaxed
                pulpTestCheck(
                    prob, self.solver, [const.LpStatusOptimal], {x: 3.0, y: -0.5, z: 7}
                )
            else:
                pulpTestCheck(
                    prob, self.solver, [const.LpStatusOptimal], {x: 3.5, y: -1, z: 6.5}
                )

        def test_pulp_040(self):
            # Feasibility only
            prob = LpProblem("test040", const.LpMinimize)
            x = LpVariable("x", 0, 4)
            y = LpVariable("y", -1, 1)
            z = LpVariable("z", 0, None, const.LpInteger)
            prob += x + y <= 5, "c1"
            prob += x + z >= 10, "c2"
            prob += -y + z == 7.5, "c3"
            print("\t Testing feasibility problem (no objective)")
            pulpTestCheck(prob, self.solver, [const.LpStatusOptimal])

        def test_pulp_050(self):
            # Infeasible
            prob = LpProblem("test050", const.LpMinimize)
            x = LpVariable("x", 0, 4)
            y = LpVariable("y", -1, 1)
            z = LpVariable("z", 0, 10)
            prob += x + y <= 5.2, "c1"
            prob += x + z >= 10.3, "c2"
            prob += -y + z == 17.5, "c3"
            print("\t Testing an infeasible problem")
            if self.solver.__class__ is GLPK_CMD:
                # GLPK_CMD return codes are not informative enough
                pulpTestCheck(prob, self.solver, [const.LpStatusUndefined])
            elif self.solver.__class__ in [GUROBI_CMD, FSCIP_CMD]:
                # GUROBI_CMD Does not solve the problem
                pulpTestCheck(prob, self.solver, [const.LpStatusNotSolved])
            else:
                pulpTestCheck(prob, self.solver, [const.LpStatusInfeasible])

        def test_pulp_060(self):
            # Integer Infeasible
            prob = LpProblem("test060", const.LpMinimize)
            x = LpVariable("x", 0, 4, const.LpInteger)
            y = LpVariable("y", -1, 1, const.LpInteger)
            z = LpVariable("z", 0, 10, const.LpInteger)
            prob += x + y <= 5.2, "c1"
            prob += x + z >= 10.3, "c2"
            prob += -y + z == 7.4, "c3"
            print("\t Testing an integer infeasible problem")
            if self.solver.__class__ in [GLPK_CMD, COIN_CMD, PULP_CBC_CMD, MOSEK]:
                # GLPK_CMD returns InfeasibleOrUnbounded
                pulpTestCheck(
                    prob,
                    self.solver,
                    [const.LpStatusInfeasible, const.LpStatusUndefined],
                )
            elif self.solver.__class__ in [COINMP_DLL]:
                # Currently there is an error in COINMP for problems where
                # presolve eliminates too many variables
                print("\t\t Error in CoinMP to be fixed, reports Optimal")
                pulpTestCheck(prob, self.solver, [const.LpStatusOptimal])
            elif self.solver.__class__ in [GUROBI_CMD, FSCIP_CMD]:
                pulpTestCheck(prob, self.solver, [const.LpStatusNotSolved])
            else:
                pulpTestCheck(prob, self.solver, [const.LpStatusInfeasible])

        def test_pulp_061(self):
            # Integer Infeasible
            prob = LpProblem("sample", const.LpMaximize)

            dummy = LpVariable("dummy")
            c1 = LpVariable("c1", 0, 1, const.LpBinary)
            c2 = LpVariable("c2", 0, 1, const.LpBinary)

            prob += dummy
            prob += c1 + c2 == 2
            prob += c1 <= 0
            print("\t Testing another integer infeasible problem")
            if self.solver.__class__ in [GUROBI_CMD, SCIP_CMD, FSCIP_CMD, SCIP_PY]:
                pulpTestCheck(prob, self.solver, [const.LpStatusNotSolved])
            elif self.solver.__class__ in [GLPK_CMD]:
                # GLPK_CMD returns InfeasibleOrUnbounded
                pulpTestCheck(
                    prob,
                    self.solver,
                    [const.LpStatusInfeasible, const.LpStatusUndefined],
                )
            else:
                pulpTestCheck(prob, self.solver, [const.LpStatusInfeasible])

        def test_pulp_070(self):
            # Column Based modelling of test_pulp_1
            prob = LpProblem("test070", const.LpMinimize)
            obj = LpConstraintVar("obj")
            # constraints
            a = LpConstraintVar("C1", const.LpConstraintLE, 5)
            b = LpConstraintVar("C2", const.LpConstraintGE, 10)
            c = LpConstraintVar("C3", const.LpConstraintEQ, 7)

            prob.setObjective(obj)
            prob += a
            prob += b
            prob += c
            # Variables
            x = LpVariable("x", 0, 4, const.LpContinuous, obj + a + b)
            y = LpVariable("y", -1, 1, const.LpContinuous, 4 * obj + a - c)
            z = LpVariable("z", 0, None, const.LpContinuous, 9 * obj + b + c)
            print("\t Testing column based modelling")
            pulpTestCheck(
                prob, self.solver, [const.LpStatusOptimal], {x: 4, y: -1, z: 6}
            )

        def test_pulp_075(self):
            # Column Based modelling of test_pulp_1 with empty constraints
            prob = LpProblem("test075", const.LpMinimize)
            obj = LpConstraintVar("obj")
            # constraints
            a = LpConstraintVar("C1", const.LpConstraintLE, 5)
            b = LpConstraintVar("C2", const.LpConstraintGE, 10)
            c = LpConstraintVar("C3", const.LpConstraintEQ, 7)

            prob.setObjective(obj)
            prob += a
            prob += b
            prob += c
            # Variables
            x = LpVariable("x", 0, 4, const.LpContinuous, obj + b)
            y = LpVariable("y", -1, 1, const.LpContinuous, 4 * obj - c)
            z = LpVariable("z", 0, None, const.LpContinuous, 9 * obj + b + c)
            if self.solver.__class__ in [CPLEX_CMD, COINMP_DLL, YAPOSIB, PYGLPK]:
                print("\t Testing column based modelling with empty constraints")
                pulpTestCheck(
                    prob, self.solver, [const.LpStatusOptimal], {x: 4, y: -1, z: 6}
                )

        def test_pulp_080(self):
            """
            Test the reporting of dual variables slacks and reduced costs
            """
            prob = LpProblem("test080", const.LpMinimize)
            x = LpVariable("x", 0, 5)
            y = LpVariable("y", -1, 1)
            z = LpVariable("z", 0)
            c1 = x + y <= 5
            c2 = x + z >= 10
            c3 = -y + z == 7

            prob += x + 4 * y + 9 * z, "obj"
            prob += c1, "c1"
            prob += c2, "c2"
            prob += c3, "c3"

            if self.solver.__class__ in [
                CPLEX_CMD,
                COINMP_DLL,
                PULP_CBC_CMD,
                YAPOSIB,
                PYGLPK,
            ]:
                print("\t Testing dual variables and slacks reporting")
                pulpTestCheck(
                    prob,
                    self.solver,
                    [const.LpStatusOptimal],
                    sol={x: 4, y: -1, z: 6},
                    reducedcosts={x: 0, y: 12, z: 0},
                    duals={"c1": 0, "c2": 1, "c3": 8},
                    slacks={"c1": 2, "c2": 0, "c3": 0},
                )

        def test_pulp_090(self):
            # Column Based modelling of test_pulp_1 with a resolve
            prob = LpProblem("test090", const.LpMinimize)
            obj = LpConstraintVar("obj")
            # constraints
            a = LpConstraintVar("C1", const.LpConstraintLE, 5)
            b = LpConstraintVar("C2", const.LpConstraintGE, 10)
            c = LpConstraintVar("C3", const.LpConstraintEQ, 7)

            prob.setObjective(obj)
            prob += a
            prob += b
            prob += c

            prob.setSolver(self.solver)  # Variables
            x = LpVariable("x", 0, 4, const.LpContinuous, obj + a + b)
            y = LpVariable("y", -1, 1, const.LpContinuous, 4 * obj + a - c)
            prob.resolve()
            z = LpVariable("z", 0, None, const.LpContinuous, 9 * obj + b + c)
            if self.solver.__class__ in [COINMP_DLL]:
                print("\t Testing resolve of problem")
                prob.resolve()
                # difficult to check this is doing what we want as the resolve is
                # over ridden if it is not implemented
                # test_pulp_Check(prob, self.solver, [const.LpStatusOptimal], {x:4, y:-1, z:6})

        def test_pulp_100(self):
            """
            Test the ability to sequentially solve a problem
            """
            # set up a cubic feasible region
            prob = LpProblem("test100", const.LpMinimize)
            x = LpVariable("x", 0, 1)
            y = LpVariable("y", 0, 1)
            z = LpVariable("z", 0, 1)

            obj1 = x + 0 * y + 0 * z
            obj2 = 0 * x - 1 * y + 0 * z
            prob += x <= 1, "c1"

            if self.solver.__class__ in [COINMP_DLL, GUROBI]:
                print("\t Testing Sequential Solves")
                status = prob.sequentialSolve([obj1, obj2], solver=self.solver)
                pulpTestCheck(
                    prob,
                    self.solver,
                    [[const.LpStatusOptimal, const.LpStatusOptimal]],
                    sol={x: 0, y: 1},
                    status=status,
                )

        def test_pulp_110(self):
            """
            Test the ability to use fractional constraints
            """
            prob = LpProblem("test110", const.LpMinimize)
            x = LpVariable("x", 0, 4)
            y = LpVariable("y", -1, 1)
            z = LpVariable("z", 0)
            w = LpVariable("w", 0)
            prob += x + 4 * y + 9 * z, "obj"
            prob += x + y <= 5, "c1"
            prob += x + z >= 10, "c2"
            prob += -y + z == 7, "c3"
            prob += w >= 0, "c4"
            prob += LpFractionConstraint(x, z, const.LpConstraintEQ, 0.5, name="c5")
            print("\t Testing fractional constraints")
            pulpTestCheck(
                prob,
                self.solver,
                [const.LpStatusOptimal],
                {x: 10 / 3.0, y: -1 / 3.0, z: 20 / 3.0, w: 0},
            )

        def test_pulp_120(self):
            """
            Test the ability to use Elastic constraints
            """
            prob = LpProblem("test120", const.LpMinimize)
            x = LpVariable("x", 0, 4)
            y = LpVariable("y", -1, 1)
            z = LpVariable("z", 0)
            w = LpVariable("w")
            prob += x + 4 * y + 9 * z + w, "obj"
            prob += x + y <= 5, "c1"
            prob += x + z >= 10, "c2"
            prob += -y + z == 7, "c3"
            prob.extend((w >= -1).makeElasticSubProblem())
            print("\t Testing elastic constraints (no change)")
            pulpTestCheck(
                prob, self.solver, [const.LpStatusOptimal], {x: 4, y: -1, z: 6, w: -1}
            )

        def test_pulp_121(self):
            """
            Test the ability to use Elastic constraints
            """
            prob = LpProblem("test121", const.LpMinimize)
            x = LpVariable("x", 0, 4)
            y = LpVariable("y", -1, 1)
            z = LpVariable("z", 0)
            w = LpVariable("w")
            prob += x + 4 * y + 9 * z + w, "obj"
            prob += x + y <= 5, "c1"
            prob += x + z >= 10, "c2"
            prob += -y + z == 7, "c3"
            prob.extend((w >= -1).makeElasticSubProblem(proportionFreeBound=0.1))
            print("\t Testing elastic constraints (freebound)")
            pulpTestCheck(
                prob, self.solver, [const.LpStatusOptimal], {x: 4, y: -1, z: 6, w: -1.1}
            )

        def test_pulp_122(self):
            """
            Test the ability to use Elastic constraints (penalty unchanged)
            """
            prob = LpProblem("test122", const.LpMinimize)
            x = LpVariable("x", 0, 4)
            y = LpVariable("y", -1, 1)
            z = LpVariable("z", 0)
            w = LpVariable("w")
            prob += x + 4 * y + 9 * z + w, "obj"
            prob += x + y <= 5, "c1"
            prob += x + z >= 10, "c2"
            prob += -y + z == 7, "c3"
            prob.extend((w >= -1).makeElasticSubProblem(penalty=1.1))
            print("\t Testing elastic constraints (penalty unchanged)")
            pulpTestCheck(
                prob, self.solver, [const.LpStatusOptimal], {x: 4, y: -1, z: 6, w: -1.0}
            )

        def test_pulp_123(self):
            """
            Test the ability to use Elastic constraints (penalty unbounded)
            """
            prob = LpProblem("test123", const.LpMinimize)
            x = LpVariable("x", 0, 4)
            y = LpVariable("y", -1, 1)
            z = LpVariable("z", 0)
            w = LpVariable("w")
            prob += x + 4 * y + 9 * z + w, "obj"
            prob += x + y <= 5, "c1"
            prob += x + z >= 10, "c2"
            prob += -y + z == 7, "c3"
            prob.extend((w >= -1).makeElasticSubProblem(penalty=0.9))
            print("\t Testing elastic constraints (penalty unbounded)")
            if self.solver.__class__ in [COINMP_DLL, GUROBI, CPLEX_CMD, YAPOSIB, MOSEK]:
                # COINMP_DLL Does not report unbounded problems, correctly
                pulpTestCheck(
                    prob,
                    self.solver,
                    [const.LpStatusInfeasible, const.LpStatusUnbounded],
                )
            elif self.solver.__class__ is GLPK_CMD:
                # GLPK_CMD Does not report unbounded problems, correctly
                pulpTestCheck(prob, self.solver, [const.LpStatusUndefined])
            elif self.solver.__class__ in [GUROBI_CMD, SCIP_CMD, FSCIP_CMD, SCIP_PY]:
                pulpTestCheck(prob, self.solver, [const.LpStatusNotSolved])
            elif self.solver.__class__ in [CHOCO_CMD]:
                # choco bounds all variables. Would not return unbounded status
                pass
            else:
                pulpTestCheck(prob, self.solver, [const.LpStatusUnbounded])

        def test_pulpTestAll(self):
            """
            Test the availability of the function pulpTestAll
            """
            print("\t Testing the availability of the function pulpTestAll")
            from pulp import pulpTestAll

        def test_export_dict_LP(self):
            prob = LpProblem("test_export_dict_LP", const.LpMinimize)
            x = LpVariable("x", 0, 4)
            y = LpVariable("y", -1, 1)
            z = LpVariable("z", 0)
            w = LpVariable("w", 0)
            prob += x + 4 * y + 9 * z, "obj"
            prob += x + y <= 5, "c1"
            prob += x + z >= 10, "c2"
            prob += -y + z == 7, "c3"
            prob += w >= 0, "c4"
            data = prob.toDict()
            var1, prob1 = LpProblem.fromDict(data)
            x, y, z, w = (var1[name] for name in ["x", "y", "z", "w"])
            print("\t Testing continuous LP solution - export dict")
            pulpTestCheck(
                prob1, self.solver, [const.LpStatusOptimal], {x: 4, y: -1, z: 6, w: 0}
            )

        def test_export_dict_LP_no_obj(self):
            prob = LpProblem("test_export_dict_LP_no_obj", const.LpMinimize)
            x = LpVariable("x", 0, 4)
            y = LpVariable("y", -1, 1)
            z = LpVariable("z", 0)
            w = LpVariable("w", 0, 0)
            prob += x + y >= 5, "c1"
            prob += x + z == 10, "c2"
            prob += -y + z <= 7, "c3"
            prob += w >= 0, "c4"
            data = prob.toDict()
            var1, prob1 = LpProblem.fromDict(data)
            x, y, z, w = (var1[name] for name in ["x", "y", "z", "w"])
            print("\t Testing export dict for LP")
            pulpTestCheck(
                prob1, self.solver, [const.LpStatusOptimal], {x: 4, y: 1, z: 6, w: 0}
            )

        def test_export_json_LP(self):
            name = self._testMethodName
            prob = LpProblem(name, const.LpMinimize)
            x = LpVariable("x", 0, 4)
            y = LpVariable("y", -1, 1)
            z = LpVariable("z", 0)
            w = LpVariable("w", 0)
            prob += x + 4 * y + 9 * z, "obj"
            prob += x + y <= 5, "c1"
            prob += x + z >= 10, "c2"
            prob += -y + z == 7, "c3"
            prob += w >= 0, "c4"
            filename = name + ".json"
            prob.toJson(filename, indent=4)
            var1, prob1 = LpProblem.fromJson(filename)
            try:
                os.remove(filename)
            except:
                pass
            x, y, z, w = (var1[name] for name in ["x", "y", "z", "w"])
            print("\t Testing continuous LP solution - export JSON")
            pulpTestCheck(
                prob1, self.solver, [const.LpStatusOptimal], {x: 4, y: -1, z: 6, w: 0}
            )

        def test_export_dict_MIP(self):
            import copy

            prob = LpProblem("test_export_dict_MIP", const.LpMinimize)
            x = LpVariable("x", 0, 4)
            y = LpVariable("y", -1, 1)
            z = LpVariable("z", 0, None, const.LpInteger)
            prob += x + 4 * y + 9 * z, "obj"
            prob += x + y <= 5, "c1"
            prob += x + z >= 10, "c2"
            prob += -y + z == 7.5, "c3"
            data = prob.toDict()
            data_backup = copy.deepcopy(data)
            var1, prob1 = LpProblem.fromDict(data)
            x, y, z = (var1[name] for name in ["x", "y", "z"])
            print("\t Testing export dict MIP")
            pulpTestCheck(
                prob1, self.solver, [const.LpStatusOptimal], {x: 3, y: -0.5, z: 7}
            )
            # we also test that we have not modified the dictionary when importing it
            self.assertDictEqual(data, data_backup)

        def test_export_dict_max(self):
            prob = LpProblem("test_export_dict_max", const.LpMaximize)
            x = LpVariable("x", 0, 4)
            y = LpVariable("y", -1, 1)
            z = LpVariable("z", 0)
            w = LpVariable("w", 0)
            prob += x + 4 * y + 9 * z, "obj"
            prob += x + y <= 5, "c1"
            prob += x + z >= 10, "c2"
            prob += -y + z == 7, "c3"
            prob += w >= 0, "c4"
            data = prob.toDict()
            var1, prob1 = LpProblem.fromDict(data)
            x, y, z, w = (var1[name] for name in ["x", "y", "z", "w"])
            print("\t Testing maximize continuous LP solution")
            pulpTestCheck(
                prob1, self.solver, [const.LpStatusOptimal], {x: 4, y: 1, z: 8, w: 0}
            )

        def test_export_solver_dict_LP(self):
            prob = LpProblem("test_export_dict_LP", const.LpMinimize)
            x = LpVariable("x", 0, 4)
            y = LpVariable("y", -1, 1)
            z = LpVariable("z", 0)
            w = LpVariable("w", 0)
            prob += x + 4 * y + 9 * z, "obj"
            prob += x + y <= 5, "c1"
            prob += x + z >= 10, "c2"
            prob += -y + z == 7, "c3"
            prob += w >= 0, "c4"
            data = self.solver.toDict()
            solver1 = getSolverFromDict(data)
            print("\t Testing continuous LP solution - export solver dict")
            pulpTestCheck(
                prob, solver1, [const.LpStatusOptimal], {x: 4, y: -1, z: 6, w: 0}
            )

        def test_export_solver_json(self):
            name = self._testMethodName
            prob = LpProblem(name, const.LpMinimize)
            x = LpVariable("x", 0, 4)
            y = LpVariable("y", -1, 1)
            z = LpVariable("z", 0)
            w = LpVariable("w", 0)
            prob += x + 4 * y + 9 * z, "obj"
            prob += x + y <= 5, "c1"
            prob += x + z >= 10, "c2"
            prob += -y + z == 7, "c3"
            prob += w >= 0, "c4"
            self.solver.mip = True
            logFilename = name + ".log"
            if self.solver.name == "CPLEX_CMD":
                self.solver.optionsDict = dict(
                    gapRel=0.1,
                    gapAbs=1,
                    maxMemory=1000,
                    maxNodes=1,
                    threads=1,
                    logPath=logFilename,
                    warmStart=True,
                )
            elif self.solver.name in ["GUROBI_CMD", "COIN_CMD", "PULP_CBC_CMD"]:
                self.solver.optionsDict = dict(
                    gapRel=0.1, gapAbs=1, threads=1, logPath=logFilename, warmStart=True
                )
            filename = name + ".json"
            self.solver.toJson(filename, indent=4)
            solver1 = getSolverFromJson(filename)
            try:
                os.remove(filename)
            except:
                pass
            print("\t Testing continuous LP solution - export solver JSON")
            pulpTestCheck(
                prob, solver1, [const.LpStatusOptimal], {x: 4, y: -1, z: 6, w: 0}
            )

        def test_timeLimit(self):
            name = self._testMethodName
            prob = LpProblem(name, const.LpMinimize)
            x = LpVariable("x", 0, 4)
            y = LpVariable("y", -1, 1)
            z = LpVariable("z", 0)
            w = LpVariable("w", 0)
            prob += x + 4 * y + 9 * z, "obj"
            prob += x + y <= 5, "c1"
            prob += x + z >= 10, "c2"
            prob += -y + z == 7, "c3"
            prob += w >= 0, "c4"
            self.solver.timeLimit = 20
            # CHOCO has issues when given a time limit
            print("\t Testing timeLimit argument")
            if self.solver.name != "CHOCO_CMD":
                pulpTestCheck(
                    prob,
                    self.solver,
                    [const.LpStatusOptimal],
                    {x: 4, y: -1, z: 6, w: 0},
                )

        def test_assignInvalidStatus(self):
            print("\t Testing invalid status")
            t = LpProblem("test")
            Invalid = -100
            self.assertRaises(const.PulpError, lambda: t.assignStatus(Invalid))
            self.assertRaises(const.PulpError, lambda: t.assignStatus(0, Invalid))

        def test_logPath(self):
            name = self._testMethodName
            prob = LpProblem(name, const.LpMinimize)
            x = LpVariable("x", 0, 4)
            y = LpVariable("y", -1, 1)
            z = LpVariable("z", 0)
            w = LpVariable("w", 0)
            prob += x + 4 * y + 9 * z, "obj"
            prob += x + y <= 5, "c1"
            prob += x + z >= 10, "c2"
            prob += -y + z == 7, "c3"
            prob += w >= 0, "c4"
            logFilename = name + ".log"
            self.solver.optionsDict["logPath"] = logFilename
            if self.solver.name in [
                "CPLEX_PY",
                "CPLEX_CMD",
                "GUROBI",
                "GUROBI_CMD",
                "PULP_CBC_CMD",
                "COIN_CMD",
            ]:
                print("\t Testing logPath argument")
                pulpTestCheck(
                    prob,
                    self.solver,
                    [const.LpStatusOptimal],
                    {x: 4, y: -1, z: 6, w: 0},
                )
                if not os.path.exists(logFilename):
                    raise PulpError(f"Test failed for solver: {self.solver}")
                if not os.path.getsize(logFilename):
                    raise PulpError(f"Test failed for solver: {self.solver}")

        def test_makeDict_behavior(self):
            """
            Test if makeDict is returning the expected value.
            """
            headers = [["A", "B"], ["C", "D"]]
            values = [[1, 2], [3, 4]]
            target = {"A": {"C": 1, "D": 2}, "B": {"C": 3, "D": 4}}
            dict_with_default = makeDict(headers, values, default=0)
            dict_without_default = makeDict(headers, values)
            print("\t Testing makeDict general behavior")
            self.assertEqual(dict_with_default, target)
            self.assertEqual(dict_without_default, target)

        def test_makeDict_default_value(self):
            """
            Test if makeDict is returning a default value when specified.
            """
            headers = [["A", "B"], ["C", "D"]]
            values = [[1, 2], [3, 4]]
            dict_with_default = makeDict(headers, values, default=0)
            dict_without_default = makeDict(headers, values)
            print("\t Testing makeDict default value behavior")
            # Check if a default value is passed
            self.assertEqual(dict_with_default["X"]["Y"], 0)
            # Check if a KeyError is raised
            _func = lambda: dict_without_default["X"]["Y"]
            self.assertRaises(KeyError, _func)

        def test_importMPS_maximize(self):
            name = self._testMethodName
            prob = LpProblem(name, const.LpMaximize)
            x = LpVariable("x", 0, 4)
            y = LpVariable("y", -1, 1)
            z = LpVariable("z", 0)
            w = LpVariable("w", 0)
            prob += x + 4 * y + 9 * z, "obj"
            prob += x + y <= 5, "c1"
            prob += x + z >= 10, "c2"
            prob += -y + z == 7, "c3"
            prob += w >= 0, "c4"
            filename = name + ".mps"
            prob.writeMPS(filename)
            _vars, prob2 = LpProblem.fromMPS(filename, sense=prob.sense)
            _dict1 = getSortedDict(prob)
            _dict2 = getSortedDict(prob2)
            print("\t Testing reading MPS files - maximize")
            self.assertDictEqual(_dict1, _dict2)

        def test_importMPS_noname(self):
            name = self._testMethodName
            prob = LpProblem("", const.LpMaximize)
            x = LpVariable("x", 0, 4)
            y = LpVariable("y", -1, 1)
            z = LpVariable("z", 0)
            w = LpVariable("w", 0)
            prob += x + 4 * y + 9 * z, "obj"
            prob += x + y <= 5, "c1"
            prob += x + z >= 10, "c2"
            prob += -y + z == 7, "c3"
            prob += w >= 0, "c4"
            filename = name + ".mps"
            prob.writeMPS(filename)
            _vars, prob2 = LpProblem.fromMPS(filename, sense=prob.sense)
            _dict1 = getSortedDict(prob)
            _dict2 = getSortedDict(prob2)
            print("\t Testing reading MPS files - noname")
            self.assertDictEqual(_dict1, _dict2)

        def test_importMPS_integer(self):
            name = self._testMethodName
            prob = LpProblem(name, const.LpMinimize)
            x = LpVariable("x", 0, 4)
            y = LpVariable("y", -1, 1)
            z = LpVariable("z", 0, None, const.LpInteger)
            prob += 1.1 * x + 4.1 * y + 9.1 * z, "obj"
            prob += x + y <= 5, "c1"
            prob += x + z >= 10, "c2"
            prob += -y + z == 7.5, "c3"
            filename = name + ".mps"
            prob.writeMPS(filename)
            _vars, prob2 = LpProblem.fromMPS(filename, sense=prob.sense)
            _dict1 = getSortedDict(prob)
            _dict2 = getSortedDict(prob2)
            print("\t Testing reading MPS files - integer variable")
            self.assertDictEqual(_dict1, _dict2)

        def test_importMPS_binary(self):
            name = self._testMethodName
            prob = LpProblem(name, const.LpMaximize)
            dummy = LpVariable("dummy")
            c1 = LpVariable("c1", 0, 1, const.LpBinary)
            c2 = LpVariable("c2", 0, 1, const.LpBinary)
            prob += dummy
            prob += c1 + c2 == 2
            prob += c1 <= 0
            filename = name + ".mps"
            prob.writeMPS(filename)
            _vars, prob2 = LpProblem.fromMPS(
                filename, sense=prob.sense, dropConsNames=True
            )
            _dict1 = getSortedDict(prob, keyCons="constant")
            _dict2 = getSortedDict(prob2, keyCons="constant")
            print("\t Testing reading MPS files - binary variable, no constraint names")
            self.assertDictEqual(_dict1, _dict2)

        def test_importMPS_RHS_fields56(self):
            """Import MPS file with RHS definitions in fields 5 & 6."""
            with tempfile.NamedTemporaryFile(delete=False) as h:
                h.write(str.encode(EXAMPLE_MPS_RHS56))
            _, problem = LpProblem.fromMPS(h.name)
            os.unlink(h.name)
            self.assertEqual(problem.constraints["LIM2"].constant, -10)

        # def test_importMPS_2(self):
        #     name = self._testMethodName
        #     # filename = name + ".mps"
        #     filename = "/home/pchtsp/Downloads/test.mps"
        #     _vars, _prob = LpProblem.fromMPS(filename)
        #     _prob.solve()
        #     for k, v in _vars.items():
        #         print(k, v.value())

        def test_unset_objective_value__is_valid(self):
            """Given a valid problem that does not converge,
            assert that it is still categorised as valid.
            """
            name = self._testMethodName
            prob = LpProblem(name, const.LpMaximize)
            x = LpVariable("x")
            prob += 0 * x
            prob += x >= 1
            pulpTestCheck(prob, self.solver, [const.LpStatusOptimal])
            self.assertTrue(prob.valid())

        def test_unbounded_problem__is_not_valid(self):
            """Given an unbounded problem, where x will tend to infinity
            to maximise the objective, assert that it is categorised
            as invalid."""
            name = self._testMethodName
            prob = LpProblem(name, const.LpMaximize)
            x = LpVariable("x")
            prob += 1000 * x
            prob += x >= 1
            self.assertFalse(prob.valid())

        def test_infeasible_problem__is_not_valid(self):
            """Given a problem where x cannot converge to any value
            given conflicting constraints, assert that it is invalid."""
            name = self._testMethodName
            prob = LpProblem(name, const.LpMaximize)
            x = LpVariable("x")
            prob += 1 * x
            prob += x >= 2  # Constraint x to be more than 2
            prob += x <= 1  # Constraint x to be less than 1
            if self.solver.name in ["GUROBI_CMD", "FSCIP_CMD"]:
                pulpTestCheck(
                    prob,
                    self.solver,
                    [
                        const.LpStatusNotSolved,
                        const.LpStatusInfeasible,
                        const.LpStatusUndefined,
                    ],
                )
            else:
                pulpTestCheck(
                    prob,
                    self.solver,
                    [const.LpStatusInfeasible, const.LpStatusUndefined],
                )
            self.assertFalse(prob.valid())

        def test_false_constraint(self):
            prob = LpProblem(self._testMethodName, const.LpMinimize)

            def add_const(prob):
                prob += 0 - 3 == 0

            self.assertRaises(TypeError, add_const, prob=prob)

        def test_measuring_solving_time(self):
            print("\t Testing measuring optimization time")

            time_limit = 10
            solver_settings = dict(
                PULP_CBC_CMD=30, COIN_CMD=30, SCIP_CMD=30, GUROBI_CMD=50, CPLEX_CMD=50
            )
            bins = solver_settings.get(self.solver.name)
            if bins is None:
                # not all solvers have timeLimit support
                return
            prob = create_bin_packing_problem(bins=bins, seed=99)
            self.solver.timeLimit = time_limit
            prob.solve(self.solver)
            delta = 20
            reported_time = prob.solutionTime
            if self.solver.name in ["PULP_CBC_CMD", "COIN_CMD"]:
                # CBC is less exact with the timeLimit
                reported_time = prob.solutionCpuTime
                delta = 5

            self.assertAlmostEqual(
                reported_time,
                time_limit,
                delta=delta,
                msg=f"optimization time for solver {self.solver.name}",
            )

        def test_invalid_var_names(self):
            prob = LpProblem(self._testMethodName, const.LpMinimize)
            x = LpVariable("a")
            w = LpVariable("b")
            y = LpVariable("g", -1, 1)
            z = LpVariable("End")
            prob += x + 4 * y + 9 * z, "obj"
            prob += x + y <= 5, "c1"
            prob += x + z >= 10, "c2"
            prob += -y + z == 7, "c3"
            prob += w >= 0, "c4"
            print("\t Testing invalid var names")
            pulpTestCheck(
                prob, self.solver, [const.LpStatusOptimal], {x: 4, y: -1, z: 6, w: 0}
            )

        def test_LpVariable_indexs_param(self):
            """
            Test that 'indexs' param continues to work
            """

            prob = LpProblem(self._testMethodName, const.LpMinimize)
            customers = [1, 2, 3]
            agents = ["A", "B", "C"]

            print("\t Testing 'indexs' param continues to work for LpVariable.dicts")
            # explicit param creates a dict of type LpVariable
            assign_vars = LpVariable.dicts(name="test", indexs=(customers, agents))
            for k, v in assign_vars.items():
                for a, b in v.items():
                    self.assertIsInstance(b, LpVariable)

            # param by position creates a dict of type LpVariable
            assign_vars = LpVariable.dicts("test", (customers, agents))
            for k, v in assign_vars.items():
                for a, b in v.items():
                    self.assertIsInstance(b, LpVariable)

            print("\t Testing 'indexs' param continues to work for LpVariable.matrix")
            # explicit param creates list of list of LpVariable
            assign_vars_matrix = LpVariable.matrix(
                name="test", indexs=(customers, agents)
            )
            for a in assign_vars_matrix:
                for b in a:
                    self.assertIsInstance(b, LpVariable)

            # param by position creates list of list of LpVariable
            assign_vars_matrix = LpVariable.matrix("test", (customers, agents))
            for a in assign_vars_matrix:
                for b in a:
                    self.assertIsInstance(b, LpVariable)

        def test_LpVariable_indices_param(self):
            """
            Test that 'indices' argument works
            """
            prob = LpProblem(self._testMethodName, const.LpMinimize)
            customers = [1, 2, 3]
            agents = ["A", "B", "C"]

            print("\t Testing 'indices' argument works in LpVariable.dicts")
            # explicit param creates a dict of type LpVariable
            assign_vars = LpVariable.dicts(name="test", indices=(customers, agents))
            for k, v in assign_vars.items():
                for a, b in v.items():
                    self.assertIsInstance(b, LpVariable)

            print("\t Testing 'indices' param continues to work for LpVariable.matrix")
            # explicit param creates list of list of LpVariable
            assign_vars_matrix = LpVariable.matrix(
                name="test", indices=(customers, agents)
            )
            for a in assign_vars_matrix:
                for b in a:
                    self.assertIsInstance(b, LpVariable)

        def test_LpVariable_indexs_deprecation_logic(self):
            """
            Test that logic put in place for deprecation handling of indexs works
            """
            print(
                "\t Test that logic put in place for deprecation handling of indexs works"
            )
            prob = LpProblem(self._testMethodName, const.LpMinimize)
            customers = [1, 2, 3]
            agents = ["A", "B", "C"]

            with self.assertRaises(TypeError):
                # both variables
                assign_vars_matrix = LpVariable.dicts(
                    name="test", indices=(customers, agents), indexs=(customers, agents)
                )

            with self.assertRaises(TypeError):
                # no variables
                assign_vars_matrix = LpVariable.dicts(name="test")

            with self.assertWarns(DeprecationWarning):
                assign_vars_matrix = LpVariable.dicts(
                    name="test", indexs=(customers, agents)
                )

<<<<<<< HEAD
            with self.assertWarns(DeprecationWarning):
                assign_vars_matrix = LpVariable.dicts(
                    name="test",
                    indexs=(customers, agents),
                )

=======
>>>>>>> a017fdbf
        def test_parse_cplex_mipopt_solution(self):
            """
            Ensures `readsol` can parse CPLEX mipopt solutions (see issue #508).
            """
            from io import StringIO

            print("\t Testing that `readsol` can parse CPLEX mipopt solution")
            # Example solution generated by CPLEX mipopt solver
            file_content = """<?xml version = "1.0" encoding="UTF-8" standalone="yes"?>
                <CPLEXSolution version="1.2">
                <header
                    problemName="mipopt_solution_example.lp"
                    solutionName="incumbent"
                    solutionIndex="-1"
                    objectiveValue="442"
                    solutionTypeValue="3"
                    solutionTypeString="primal"
                    solutionStatusValue="101"
                    solutionStatusString="integer optimal solution"
                    solutionMethodString="mip"
                    primalFeasible="1"
                    dualFeasible="1"
                    MIPNodes="25471"
                    MIPIterations="282516"
                    writeLevel="1"/>
                <quality
                    epInt="1.0000000000000001e-05"
                    epRHS="9.9999999999999995e-07"
                    maxIntInfeas="8.8817841970012523e-16"
                    maxPrimalInfeas="0"
                    maxX="48"
                maxSlack="141"/>
                <linearConstraints>
                    <constraint name="C1" index="0" slack="0"/>
                    <constraint name="C2" index="1" slack="0"/>
                </linearConstraints>
                <variables>
                    <variable name="x" index="0" value="42"/>
                    <variable name="y" index="1" value="0"/>
                </variables>
                <objectiveValues>
                    <objective index="0" name="x" value="42"/>
                </objectiveValues>
                </CPLEXSolution>
            """
            solution_file = StringIO(file_content)

            # This call to `readsol` would crash for this solution format #508
            _, _, reducedCosts, shadowPrices, _, _ = CPLEX_CMD().readsol(solution_file)

            # Because mipopt solutions have no `reducedCost` fields
            # it should be all None
            self.assertTrue(all(c is None for c in reducedCosts.values()))

            # Because mipopt solutions have no `shadowPrices` fields
            # it should be all None
            self.assertTrue(all(c is None for c in shadowPrices.values()))


class PULP_CBC_CMDTest(BaseSolverTest.PuLPTest):
    solveInst = PULP_CBC_CMD


class CPLEX_CMDTest(BaseSolverTest.PuLPTest):
    solveInst = CPLEX_CMD


class CPLEX_PYTest(BaseSolverTest.PuLPTest):
    solveInst = CPLEX_CMD


class XPRESS_CMDTest(BaseSolverTest.PuLPTest):
    solveInst = XPRESS_CMD


class XPRESS_PyTest(BaseSolverTest.PuLPTest):
    solveInst = XPRESS_PY


class COIN_CMDTest(BaseSolverTest.PuLPTest):
    solveInst = COIN_CMD


class COINMP_DLLTest(BaseSolverTest.PuLPTest):
    solveInst = COINMP_DLL


class GLPK_CMDTest(BaseSolverTest.PuLPTest):
    solveInst = GLPK_CMD


class GUROBITest(BaseSolverTest.PuLPTest):
    solveInst = GUROBI


class GUROBI_CMDTest(BaseSolverTest.PuLPTest):
    solveInst = GUROBI_CMD


class PYGLPKTest(BaseSolverTest.PuLPTest):
    solveInst = PYGLPK


class YAPOSIBTest(BaseSolverTest.PuLPTest):
    solveInst = YAPOSIB


class CHOCO_CMDTest(BaseSolverTest.PuLPTest):
    solveInst = CHOCO_CMD


class MIPCL_CMDTest(BaseSolverTest.PuLPTest):
    solveInst = MIPCL_CMD


class MOSEKTest(BaseSolverTest.PuLPTest):
    solveInst = MOSEK


class SCIP_CMDTest(BaseSolverTest.PuLPTest):
    solveInst = SCIP_CMD


class FSCIP_CMDTest(BaseSolverTest.PuLPTest):
    solveInst = FSCIP_CMD


class SCIP_PYTest(BaseSolverTest.PuLPTest):
    solveInst = SCIP_PY


class HiGHS_PYTest(BaseSolverTest.PuLPTest):
    solveInst = HiGHS


class HiGHS_CMDTest(BaseSolverTest.PuLPTest):
    solveInst = HiGHS_CMD


def pulpTestCheck(
    prob,
    solver,
    okstatus,
    sol=None,
    reducedcosts=None,
    duals=None,
    slacks=None,
    eps=10**-3,
    status=None,
    objective=None,
    **kwargs,
):
    if status is None:
        status = prob.solve(solver, **kwargs)
    if status not in okstatus:
        dumpTestProblem(prob)
        raise PulpError(
            "Tests failed for solver {}:\nstatus == {} not in {}\nstatus == {} not in {}".format(
                solver,
                status,
                okstatus,
                const.LpStatus[status],
                [const.LpStatus[s] for s in okstatus],
            )
        )
    if sol is not None:
        for v, x in sol.items():
            if abs(v.varValue - x) > eps:
                dumpTestProblem(prob)
                raise PulpError(
                    "Tests failed for solver {}:\nvar {} == {} != {}".format(
                        solver, v, v.varValue, x
                    )
                )
    if reducedcosts:
        for v, dj in reducedcosts.items():
            if abs(v.dj - dj) > eps:
                dumpTestProblem(prob)
                raise PulpError(
                    "Tests failed for solver {}:\nTest failed: var.dj {} == {} != {}".format(
                        solver, v, v.dj, dj
                    )
                )
    if duals:
        for cname, p in duals.items():
            c = prob.constraints[cname]
            if abs(c.pi - p) > eps:
                dumpTestProblem(prob)
                raise PulpError(
                    "Tests failed for solver {}:\nconstraint.pi {} == {} != {}".format(
                        solver, cname, c.pi, p
                    )
                )
    if slacks:
        for cname, slack in slacks.items():
            c = prob.constraints[cname]
            if abs(c.slack - slack) > eps:
                dumpTestProblem(prob)
                raise PulpError(
                    "Tests failed for solver {}:\nconstraint.slack {} == {} != {}".format(
                        solver, cname, c.slack, slack
                    )
                )
    if objective is not None:
        z = prob.objective.value()
        if abs(z - objective) > eps:
            dumpTestProblem(prob)
            raise PulpError(
                f"Tests failed for solver {solver}:\nobjective {z} != {objective}"
            )


def getSortedDict(prob, keyCons="name", keyVars="name"):
    _dict = prob.toDict()
    _dict["constraints"].sort(key=lambda v: v[keyCons])
    _dict["variables"].sort(key=lambda v: v[keyVars])
    return _dict


if __name__ == "__main__":
    unittest.main()<|MERGE_RESOLUTION|>--- conflicted
+++ resolved
@@ -1338,15 +1338,7 @@
                     name="test", indexs=(customers, agents)
                 )
 
-<<<<<<< HEAD
-            with self.assertWarns(DeprecationWarning):
-                assign_vars_matrix = LpVariable.dicts(
-                    name="test",
-                    indexs=(customers, agents),
-                )
-
-=======
->>>>>>> a017fdbf
+
         def test_parse_cplex_mipopt_solution(self):
             """
             Ensures `readsol` can parse CPLEX mipopt solutions (see issue #508).
